--- conflicted
+++ resolved
@@ -7,19 +7,16 @@
 
 ## [Unreleased]
 
-<<<<<<< HEAD
 ### Changed
 
 - Switched to using `Available` condition for Cluster status checks instead of deprecated `Ready` condition, aligning with CAPI v1beta2.
 - Updated upgrade detection to rely on the `RollingOut` condition, providing more reliable detection of ongoing upgrades.
 
-=======
 ## [0.8.0] - 2025-11-20
 
 ### Added
 
 - Add duration time when cluster upgrade is finished.
->>>>>>> 2b621fbc
 
 ## [0.7.0] - 2025-07-19
 
